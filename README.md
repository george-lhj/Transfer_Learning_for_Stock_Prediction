# Overview

This project is part of the QRT Challenge, where the goal is to predict stock price movements using machine learning and quantitative research techniques, specifically *signature analysis* and *transfer learning*; novel ideas published in Prof. Xin Guo's research papers.
The challenge involves processing financial data, engineering features, and developing predictive models to identify patterns in stock price behavior.
Key aspects of the project include:

(1) Data Cleansing: Abnormal value (Nan, None) detection, Aggregating market data, identifying issues, disproportionate sectors, etc

(2) Feature Engineering: Extracting meaningful features that capture market dynamics.

(3) Model Training/Optimization: Implementing and optimizing machine learning models for price movement prediction, based on *signature analysis*.

(4) Evaluation: Assessing model performance using backtesting and statistical metrics.

## Dataset
Create a folder called `datasets` at the root level of the directory, and then drag the data inside. We cannot upload the data to Github because of the size constraint. The data is from Yahoo Finance.

## Data Cleaning/Signature Computation

This project heavily revolves on the computation of signatures, so we have included both data preprocessing/download `data_cleansing.py`. NOTE: THIS WILL BE UPDATED BY @JAMES. For now, we can just drag the dataset from James into the datasets folder.

1) We first will preprocess the data and calculate the signatures by using `calc_signature.py`.

At this point, our data is already preprocessed and we can run regressions/clustering. 

To directly run the ridge regression using the given stock features in the dataset by sector/industry, we can use `ridgeRegression_groupby.py`

To create automatic clusters using kmeans and clustering, we can run `sig_kernel_adaptive_weight.py` and `sig_kernel_clustering.py`, then after that run the `ridgeRegression_groupby.py`

<<<<<<< HEAD
Finally, to generate any results, visualizations, data exploration we can use `analyze_ridge_regression_experiements.ipynb`
=======
Currently we are testing `Lasso Regression` in comparison with `Ridge regression` to see how the prediction accuracy will change accordingly.  
>>>>>>> 0f20aa3a
<|MERGE_RESOLUTION|>--- conflicted
+++ resolved
@@ -27,8 +27,4 @@
 
 To create automatic clusters using kmeans and clustering, we can run `sig_kernel_adaptive_weight.py` and `sig_kernel_clustering.py`, then after that run the `ridgeRegression_groupby.py`
 
-<<<<<<< HEAD
-Finally, to generate any results, visualizations, data exploration we can use `analyze_ridge_regression_experiements.ipynb`
-=======
-Currently we are testing `Lasso Regression` in comparison with `Ridge regression` to see how the prediction accuracy will change accordingly.  
->>>>>>> 0f20aa3a
+Finally, to generate any results, visualizations, data exploration we can use `analyze_ridge_regression_experiements.ipynb`